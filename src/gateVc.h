/*************************************************************************\
* Copyright (c) 2002 The University of Chicago, as Operator of Argonne
* National Laboratory.
* Copyright (c) 2002 Berliner Speicherring-Gesellschaft fuer Synchrotron-
* Strahlung mbH (BESSY).
* Copyright (c) 2002 The Regents of the University of California, as
* Operator of Los Alamos National Laboratory.
* This file is distributed subject to a Software License Agreement found
* in the file LICENSE that is included with this distribution.
\*************************************************************************/
#ifndef _GATEVC_H_
#define _GATEVC_H_

/*+*********************************************************************
 *
 * File:       gateVc.h
 * Project:    CA Proxy Gateway
 *
 * Descr.:     VC = Server tool side (upper half) of Proxy Gateway
 *             Variable. Handles all CAS related stuff:
 *             - Satisfies CA Server API
 *             - Keeps graphic enum, value and ALH data
 *             - Keeps queues for async read and write operations
 *
 * Author(s):  J. Kowalkowski, J. Anderson, K. Evans (APS)
 *             R. Lange (BESSY)
 *
 *********************************************************************-*/

#include <sys/types.h>

#ifdef _WIN32
#else
# include <sys/time.h>
#endif

#include <caProto.h>

#include "casdef.h"
#include "aitTypes.h"

#include "gateAsyncIO.h"

typedef enum {
	gateVcClear,
	gateVcConnect,
	gateVcReady
} gateVcState;

typedef enum {
	gateFalse=0,
	gateTrue
} gateBool;

typedef enum {
	ctrlType=0,
	timeType,
	noCacheType
} readType;



class gdd;
class gatePvData;
class gateVcData;
class gateServer;
class gateAs;
class gateAsClient;
class gateAsEntry;

// ----------------------- vc channel stuff -------------------------------

class gateChan : public casChannel
{
public:
	gateChan(const casCtx &ctx, casPV *pvIn, gateAsEntry *asentryIn,
	  const char * const user, const char * const host);
	~gateChan(void);

#ifdef SUPPORT_OWNER_CHANGE
    // Virtual function from casChannel, not called from Gateway.  It
    // is a security hole to support this, and it is no longer
    // implemented in base.
	virtual void setOwner(const char * const user, const char * const host);
#endif

	void report(FILE *fp);

	const char *getUser(void) const { return user; };
	const char *getHost(void) const { return host; }
	casPV *getCasPv(void) const { return casPv; }

	gateAsClient *getAsClient(void) const { return asclient; }
	void deleteAsClient(void);
	void resetAsClient(gateAsEntry *asentry);

	void setCasPv(casPV *casPvIn) { casPv=casPvIn; }

	static void post_rights(void *userPvt);

protected:
	casPV *casPv;
	gateAsClient *asclient; // Must be deleted when done using it
	const char *user;
	const char *host;
};

class gateVcChan : public gateChan, public tsDLNode<gateVcChan>
{
public:
	gateVcChan(const casCtx &ctx, casPV *pvIn, gateAsEntry *asentryIn,
	  const char * const user, const char * const host);
	~gateVcChan(void);

    virtual caStatus write(const casCtx &ctx, const gdd &value);
    virtual caStatus writeNotify(const casCtx &ctx, const gdd &value);
	virtual bool readAccess(void) const;
	virtual bool writeAccess(void) const;
};


// ----------------------- vc data stuff -------------------------------

class gateVcData : public casPV, public tsDLHashNode<gateVcData>
{
public:
	gateVcData(gateServer*,const char* pv_name);
	virtual ~gateVcData(void);

	// CA server interface functions
	virtual caStatus interestRegister(void);
	virtual void interestDelete(void);
	virtual aitEnum bestExternalType(void) const;
	virtual caStatus read(const casCtx &ctx, gdd &prototype);
	virtual caStatus write(const casCtx &ctx, const gdd &value);
	virtual caStatus writeNotify(const casCtx &ctx, const gdd &value);
	virtual void destroy(void);
	virtual unsigned maxDimension(void) const;
	virtual aitIndex maxBound(unsigned dim) const;
	virtual casChannel *createChannel (const casCtx &ctx,
		const char* const pUserName, const char* const pHostName);
	virtual const char *getName() const;

	caStatus write(const casCtx &ctx, const gdd &value, gateChan &chan);
	caStatus writeNotify(const casCtx &ctx, const gdd &value, gateChan &chan);

	int pending(void);
	int pendingConnect(void)	{ return (pv_state==gateVcConnect)?1:0; }
	int ready(void)				{ return (pv_state==gateVcReady)?1:0; }

	void report(FILE *fp);
    const char* name(void) const { return pv_name; }  // KE: Duplicates getName
    void* PV(void) const { return pv; }
    void setPV(gatePvData* pvIn)  { pv=pvIn; }
    gateVcState getState(void) const { return pv_state; }
    gdd* pvData(void) const { return pv_data; }
    gdd* eventData(void) const { return event_data; }
    gdd* attribute(int) const { return NULL; } // not done
    aitIndex maximumElements(void) const;
    gateAsEntry* getEntry(void) const { return asentry; }
	void removeEntry(void);
	void resetEntry(gateAsEntry *asentryIn);
    void addChan(gateVcChan*);
    void removeChan(gateVcChan*);

	void postAccessRights(void);
	void setReadAccess(aitBool b);
	void setWriteAccess(aitBool b);
	aitBool readAccess(void) const  { return read_access; }
	aitBool writeAccess(void) const { return write_access; }

	// Pv notification interface
	virtual void vcNew(readType read_type);
	virtual void vcDelete(void);
	virtual void vcPostEvent(casEventMask event_mask);
	virtual void vcData(readType read_type);

	void vcRemove(void);
	void vcAdd(readType read_type);
	int setEventData(gdd *dd); // Sets event_data from GatePvData::eventCB
	void setPvData(gdd *dd);    // Sets pv_data from GatePvData::getCB
	void setAlhData(gdd *dd);   // Sets event_data from GatePvData::alhCB
	void copyState(gdd &dd);    // Copies pv_data and event_data to dd

	// Asynchronous IO
	void putCB(int status,gateAsyncW &);
	unsigned long getVcID(void) const { return vcID; }
	void flushAsyncReadQueue(readType read_type);
	void flushAsyncWriteQueue();
	void flushAsyncAlhReadQueue(void);

	void markNoList(void) { in_list_flag=0; }
	void markInList(void) { in_list_flag=1; }

#if 0
	// KE: Unused
	void setTransTime(void);
	time_t timeSinceLastTrans(void) const;
	void setAlhTransTime(void);
	time_t timeSinceLastAlhTrans(void) const;
#endif

	int needPosting(void);
	int needInitialPosting(void);
	void markInterested(void);
	void markNotInterested(void);
	void markAlhDataAvailable(void);
	int getStatus(void) { return status; }

	casEventMask select_mask;
	casEventMask alh_mask;

	ca_uint16_t client_mask;

protected:
	void setState(gateVcState s) { pv_state=s; }
	gatePvData* pv;     // Pointer to the associated gatePvData

private:
	static unsigned long nextID;
	unsigned long vcID;
	aitBool read_access,write_access;
#if 0
	// KE: Unused
	time_t time_last_trans;
	time_t time_last_alh_trans;
#endif
	int status;
	gateAsEntry* asentry;
	gateVcState pv_state;
	gateServer* mrg;     // The gateServer that manages this gateVcData
	const char* pv_name;     // The name of the process variable
	int in_list_flag;
	int prev_post_value_changes;
	int post_value_changes;
	tsDLList<gateVcChan> chan_list;
	tsDLList<gateAsyncR> ctrl_rio;	 // Queue for ctrl read's received when not ready
	tsDLList<gateAsyncR> time_rio;	 // Queue for time read's received when not ready
	tsDLList<gateAsyncR> alhRio; // Queue for alh read's received when not ready
	tsDLList<gateAsyncW> nrWio;
	tsDLList<gateAsyncW> pendWio;
	// The state of the process variable is kept in these two gdd's
	gdd* pv_data;     // Filled in by gatePvData::getCB on activation
	gdd* event_data;  // Filled in by gatePvData::eventCB on channel change
<<<<<<< HEAD
	caStatus writeSpecifyingCBMechanism(const casCtx &ctx,
=======
	unsigned highestGddAppType;
	caStatus writeSpecifyingCBMechanism(const casCtx &ctx, 
>>>>>>> 90b24a75
		const gdd &value, bool isPutNotify );
	static const unsigned maxSimlWriteIO = 100u;
};

inline int gateVcData::pending(void) { return (pv_state==gateVcConnect)?1:0; }

inline int gateVcData::needPosting(void)
	{ return (post_value_changes)?1:0; }
inline int gateVcData::needInitialPosting(void)
	{ return (post_value_changes && !prev_post_value_changes)?1:0; }
inline void gateVcData::markInterested(void)
	{ prev_post_value_changes=post_value_changes; post_value_changes=1; }
inline void gateVcData::markNotInterested(void)
	{ prev_post_value_changes=post_value_changes; post_value_changes=0; }

#if 0
// KE: Unused
inline void gateVcData::setTransTime(void) { time(&time_last_trans); }
inline time_t gateVcData::timeSinceLastTrans(void) const
	{ return time(NULL)-time_last_trans; }
inline void gateVcData::setAlhTransTime(void) { time(&time_last_alh_trans); }
inline time_t gateVcData::timeSinceLastAlhTrans(void) const
	{ return time(NULL)-time_last_alh_trans; }
#endif

inline void gateVcData::addChan(gateVcChan* chan) { chan_list.add(*chan); }
inline void gateVcData::removeChan(gateVcChan* chan) {
	chan_list.remove(*chan); chan->setCasPv(NULL); }

#endif

/* **************************** Emacs Editing Sequences ***************** */
/* Local Variables: */
/* tab-width: 4 */
/* c-basic-offset: 4 */
/* c-comment-only-line-offset: 0 */
/* c-file-offsets: ((substatement-open . 0) (label . 0)) */
/* End: */<|MERGE_RESOLUTION|>--- conflicted
+++ resolved
@@ -242,12 +242,8 @@
 	// The state of the process variable is kept in these two gdd's
 	gdd* pv_data;     // Filled in by gatePvData::getCB on activation
 	gdd* event_data;  // Filled in by gatePvData::eventCB on channel change
-<<<<<<< HEAD
-	caStatus writeSpecifyingCBMechanism(const casCtx &ctx,
-=======
 	unsigned highestGddAppType;
 	caStatus writeSpecifyingCBMechanism(const casCtx &ctx, 
->>>>>>> 90b24a75
 		const gdd &value, bool isPutNotify );
 	static const unsigned maxSimlWriteIO = 100u;
 };
